--- conflicted
+++ resolved
@@ -30,7 +30,6 @@
   batches can be triggered and monitored externally using the
   "ipsec load-tester" tool.
 
-<<<<<<< HEAD
 - PKCS#7 container parsing has been modularized, and the openssl plugin
   gained an alternative implementation to decrypt and verify such files.
   In contrast to our own DER parser, OpenSSL can handle BER files, which is
@@ -46,10 +45,9 @@
 
 - The new rdrand plugin provides a high quality / high performance random
   source using the Intel rdrand instruction found on Ivy Bridge processors.
-=======
+
 - The integration test environment was updated and now uses KVM and reproducible
   guest images based on Debian.
->>>>>>> 73791223
 
 strongswan-5.0.1
 ----------------
@@ -427,7 +425,7 @@
   ./configure switch.
 
 - The new libstrongswan constraints plugin provides advanced X.509 constraint
-  checking. In addition to X.509 pathLen constraints, the plugin checks for
+  checking. In additon to X.509 pathLen constraints, the plugin checks for
   nameConstraints and certificatePolicies, including policyMappings and
   policyConstraints. The x509 certificate plugin and the pki tool have been
   enhanced to support these extensions. The new left/rightcertpolicy ipsec.conf
