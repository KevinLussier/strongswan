--- conflicted
+++ resolved
@@ -215,12 +215,8 @@
 			--enable-updown --enable-ext-auth --enable-libipsec
 			--enable-tnccs-20 --enable-imc-attestation --enable-imv-attestation
 			--enable-imc-os --enable-imv-os --enable-tnc-imv --enable-tnc-imc
-<<<<<<< HEAD
-			--enable-pki --enable-swanctl --enable-socket-win --enable-kernel-libipsec --enable-libipsec"
-=======
 			--enable-pki --enable-swanctl --enable-socket-win
 			--enable-kernel-iph --enable-kernel-wfp --enable-winhttp"
->>>>>>> 55dd0361
 	# no make check for Windows binaries unless we run on a windows host
 	if test "$APPVEYOR" != "True"; then
 		TARGET=
